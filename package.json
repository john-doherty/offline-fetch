{
  "name": "offline-fetch",
  "version": "1.1.0",
  "description": "Adds offline support to window.fetch by caching requests locally",
  "main": "dev-server.js",
  "scripts": {
    "start": "node server/dev-server.js",
    "test": "NODE_ENV=test node_modules/.bin/jasmine tests/**/*-spec.js --reporter=jasmine-console-reporter",
    "build": "node_modules/gulp/bin/gulp.js build",
    "clean": "node_modules/gulp/bin/gulp.js clean"
  },
  "author": "John Doherty <contact@johndoherty.info> (www.johndoherty.info)",
  "license": "MIT",
  "engines": {
    "node": "14.16.0",
    "npm": "6.14.11"
  },
  "devDependencies": {
    "del": "2.2.2",
    "eslint": "^3.19.0",
    "eslint-config-airbnb-base": "^11.2.0",
    "eslint-plugin-import": "^2.2.0",
<<<<<<< HEAD
    "fetch-reply-with": "^1.2.3",
    "gulp": "^4.0.2",
    "gulp-minify": "^3.1.0",
    "gulp-sizereport": "^1.2.1",
    "gulp-string-replace": "^1.1.2",
    "gulp4-run-sequence": "^1.0.1",
    "jasmine": "^3.7.0",
    "jasmine-console-reporter": "^3.1.0",
    "jasmine-xml-reporter": "^1.2.1"
=======
    "gulp": "3.9.1",
    "gulp-minify": "1.0.0",
    "gulp-rename": "1.2.2",
    "gulp-sizereport": "^1.2.0",
    "gulp-string-replace": "^0.4.0",
    "run-sequence": "1.2.2",
    "jasmine": "^3.7.0",
    "jasmine-console-reporter": "^3.1.0",
    "jasmine-xml-reporter": "^1.2.1",
    "fetch-reply-with": "^1.2.3"
>>>>>>> 302b7b01
  },
  "eslintConfig": {
    "extends": "airbnb-base",
    "env": {
      "es6": false,
      "jasmine": true,
      "node": true,
      "browser": false
    },
    "globals": {
      "jasmine": true,
      "spyOn": true,
      "Promise": true,
      "navigator": true,
      "window": true,
      "fetch": true
    },
    "rules": {
      "brace-style": [
        "error",
        "stroustrup"
      ],
      "comma-dangle": [
        "error",
        "never"
      ],
      "func-names": 0,
      "indent": [
        "error",
        4,
        {
          "SwitchCase": 1
        }
      ],
      "max-len": [
        2,
        180,
        4,
        {
          "ignoreUrls": true,
          "ignoreComments": false
        }
      ],
      "new-cap": [
        "error",
        {
          "capIsNewExceptions": [
            "Router",
            "ObjectId",
            "DEBUG"
          ],
          "properties": false
        }
      ],
      "no-underscore-dangle": 0,
      "no-unused-vars": [
        "warn"
      ],
      "no-use-before-define": [
        "error",
        {
          "functions": false
        }
      ],
      "no-var": [
        "off"
      ],
      "one-var": [
        "off"
      ],
      "vars-on-top": [
        "off"
      ],
      "no-param-reassign": [
        "off"
      ],
      "no-lone-blocks": [
        "off"
      ],
      "padded-blocks": 0,
      "prefer-template": [
        "off"
      ],
      "prefer-arrow-callback": [
        "off"
      ],
      "default-case": [
        "off"
      ],
      "wrap-iife": [
        2,
        "inside"
      ],
      "no-plusplus": [
        "off"
      ],
      "require-jsdoc": [
        "warn",
        {
          "require": {
            "FunctionDeclaration": true,
            "MethodDefinition": true,
            "ClassDeclaration": true
          }
        }
      ],
      "object-shorthand": [
        "error",
        "never"
      ],
      "space-before-function-paren": "off",
      "strict": "off",
      "valid-jsdoc": [
        "error"
      ]
    }
  }
}<|MERGE_RESOLUTION|>--- conflicted
+++ resolved
@@ -20,7 +20,6 @@
     "eslint": "^3.19.0",
     "eslint-config-airbnb-base": "^11.2.0",
     "eslint-plugin-import": "^2.2.0",
-<<<<<<< HEAD
     "fetch-reply-with": "^1.2.3",
     "gulp": "^4.0.2",
     "gulp-minify": "^3.1.0",
@@ -30,18 +29,6 @@
     "jasmine": "^3.7.0",
     "jasmine-console-reporter": "^3.1.0",
     "jasmine-xml-reporter": "^1.2.1"
-=======
-    "gulp": "3.9.1",
-    "gulp-minify": "1.0.0",
-    "gulp-rename": "1.2.2",
-    "gulp-sizereport": "^1.2.0",
-    "gulp-string-replace": "^0.4.0",
-    "run-sequence": "1.2.2",
-    "jasmine": "^3.7.0",
-    "jasmine-console-reporter": "^3.1.0",
-    "jasmine-xml-reporter": "^1.2.1",
-    "fetch-reply-with": "^1.2.3"
->>>>>>> 302b7b01
   },
   "eslintConfig": {
     "extends": "airbnb-base",
